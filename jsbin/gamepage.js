--- conflicted
+++ resolved
@@ -1,912 +1,904 @@
-const update_game_url = "https://x8ki-letl-twmt.n7.xano.io/api:V36A7Ayv/games/"; // + game id
-const get_game_url = "https://x8ki-letl-twmt.n7.xano.io/api:V36A7Ayv/games/"; // + game id
-const get_price_url = "https://x8ki-letl-twmt.n7.xano.io/api:tFdG2Vz-/prices/"; // + price id
-
-import { getUser } from "./exportuser.js";
-
-const urlParams = new URLSearchParams(window.location.search);
-const gameIdParam = urlParams.get("g");
-
-String.prototype.convertToHex = function () {
-  if (/^#[0-9a-fA-F]{6}$/.test(this)) {
-    return this;
-  }
-
-  const rgbValues = this.match(/\d+/g).map(Number);
-
-  const r = rgbValues[0];
-  const g = rgbValues[1];
-  const b = rgbValues[2];
-
-  const hexR = r.toString(16).padStart(2, "0");
-  const hexG = g.toString(16).padStart(2, "0");
-  const hexB = b.toString(16).padStart(2, "0");
-
-  return `#${hexR}${hexG}${hexB}`;
-};
-
-String.prototype.sanitize = function () {
-  return string.replace(/<|>/g, "");
-};
-
-function updateBackgroundColor(alphaInput, styleElement) {
-  const alphaValue = alphaInput.value / 100;
-
-  const rgbValues =
-    getComputedStyle(styleElement).getPropertyValue("background-color");
-  const match = rgbValues.match(/\d+/g).map(Number);
-  const r = match[0];
-  const g = match[1];
-  const b = match[2];
-
-  const newBackgroundColor = `rgba(${r}, ${g}, ${b}, ${alphaValue})`;
-  styleElement.style.setProperty("background-color", newBackgroundColor);
-}
-
-async function retrieveGameData(gameId) {
-  const myHeaders = new Headers();
-  myHeaders.append("Content-Type", "application/json");
-
-  const options = {
-    method: "GET",
-    headers: myHeaders,
-    redirect: "follow",
-  };
-
-  async function getGameData() {
-    try {
-      const response = await fetch(get_game_url + gameId, options);
-      const result = await response.text();
-      const result_parse = JSON.parse(result);
-
-      return result_parse;
-    } catch (error) {
-<<<<<<< HEAD
-      console.error(`Error trying to get game data: ${error}`);
-=======
->>>>>>> be471c29
-      window.location.assign("404");
-    }
-  }
-
-  const rawGameData = await getGameData();
-
-  const createdDate = new Date(rawGameData.created_at);
-  const updatedDate = new Date(rawGameData.updated_at);
-
-  const currentDate = new Date();
-
-  const createdFormattedDate = createdDate.toLocaleDateString("en-US", {
-    year: "2-digit",
-    month: "2-digit",
-    day: "2-digit",
-  });
-
-  const updatedFormattedDate = updatedDate.toLocaleDateString("en-US", {
-    year: "2-digit",
-    month: "2-digit",
-    day: "2-digit",
-  });
-
-  const publishedDifference = Math.abs(
-    currentDate.getTime() - createdDate.getTime()
-  );
-
-  const updatedDifference = Math.abs(
-    currentDate.getTime() - updatedDate.getTime()
-  );
-
-  const publishedDaysAgo = Math.ceil(publishedDifference / (1000 * 3600 * 24));
-  const publishedWeeksAgo = Math.floor(publishedDaysAgo / 7);
-  const publishedMonthsAgo = Math.floor(publishedDaysAgo / 31);
-  const publishedYearsAgo = Math.floor(publishedDaysAgo / 365);
-
-  const updatedDaysAgo = Math.ceil(updatedDifference / (1000 * 3600 * 24));
-  const updatedWeeksAgo = Math.floor(updatedDaysAgo / 7);
-  const updatedMonthsAgo = Math.floor(publishedDaysAgo / 31);
-  const updatedYearsAgo = Math.floor(updatedDaysAgo / 365);
-
-  const datestodays = {
-    publishedDaysAgo: publishedDaysAgo,
-    publishedWeeksAgo: publishedWeeksAgo,
-    publishedMonthsAgo: publishedMonthsAgo,
-    publishedYearsAgo: publishedYearsAgo,
-    updatedDaysAgo: updatedDaysAgo,
-    updatedWeeksAgo: updatedWeeksAgo,
-    updatedMonthsAgo: updatedMonthsAgo,
-    updatedYearsAgo: updatedYearsAgo,
-  };
-
-  let priceData = {
-    currency: "USD",
-    amount: "0",
-  };
-
-  if (!rawGameData.free) {
-    async function getPriceData() {
-      try {
-        const response = await fetch(
-          get_price_url + rawGameData.product_id,
-          options
-        );
-        const result = await response.text();
-        const result_parse = JSON.parse(result);
-
-        return result_parse;
-      } catch (error) {
-<<<<<<< HEAD
-        console.error(`Error trying to get price data: ${error}`);
-=======
->>>>>>> be471c29
-        window.location.assign("404");
-      }
-    }
-
-    const response = await getPriceData();
-
-    if (response.currency) {
-      priceData = {
-        currency: response.currency.toUpperCase(),
-        amount: parseFloat(response.unit_amount / 100),
-      };
-    }
-  }
-
-  const gameData = {
-    id: rawGameData.id,
-    name: rawGameData.name,
-    active: rawGameData.active,
-    description: rawGameData.description,
-    developer_name: rawGameData.developer_name,
-    developer_id: rawGameData.developer_id,
-    genre: rawGameData.genre,
-    summary: rawGameData.summary,
-    artstyle: rawGameData.artstyle,
-    filesize: rawGameData.size,
-    agerating: rawGameData.age_rating,
-    icon: rawGameData.icon,
-    created: createdFormattedDate,
-    updated: updatedFormattedDate,
-    datestodays: datestodays,
-    features: rawGameData.features,
-    platforms: rawGameData.platforms,
-    price: priceData,
-    download_key: rawGameData.product_id,
-    page: rawGameData.page,
-  };
-
-  return gameData;
-}
-
-async function changeProduct(data, gameId, commitChangesButton) {
-  try {
-    const response = await fetch(update_game_url + gameId, data);
-
-    if (response.ok) {
-      commitChangesButton.innerHTML = "Success";
-    } else {
-      console.error(`Error trying to update game: ${response.status}`);
-      commitChangesButton.innerHTML = "An error occured";
-    }
-  } catch (error) {
-    console.error(`Error trying to update game: ${error}`);
-    commitChangesButton.innerHTML = "An error occured";
-  }
-}
-
-const gameHandler = async (gameId) => {
-  const user = await getUser();
-  const gameData = await retrieveGameData(gameId);
-
-  const realGameId = gameData.id;
-
-  const game_title = document.getElementById("game-title");
-  const game_desc = document.getElementById("description");
-  const created = document.getElementById("created");
-  const updated = document.getElementById("updated");
-
-  const navigation_title = document.getElementById("navigation-title");
-  const icon = document.getElementById("icon");
-
-  const developer_name = document.getElementById("game-developer-name");
-  const download_button = document.getElementById("download-button");
-  const game_genre = document.getElementById("game-genre");
-  const game_summary = document.getElementById("game-summary");
-  const game_art = document.getElementById("game-art");
-  const game_age = document.getElementById("game-age");
-  const game_size = document.getElementById("game-size");
-  const game_price = document.getElementById("game-price");
-  const game_features = document.getElementById("features");
-  const game_platforms = document.getElementById("platforms");
-
-  const game_column = document.getElementById("game-column");
-  const game_title_column = document.getElementById("game-title-column");
-  const game_stats = document.getElementById("game-stats");
-  const game_desc_background = document.getElementById("game-description");
-
-  game_title.textContent = gameData.name;
-  game_desc.innerHTML = gameData.description;
-  game_price.textContent = `${gameData.price.amount} ${gameData.price.currency}`;
-
-  function formatTimeAgo(
-    createdOrUpdated,
-    publishedOrUpdatedYearsAgo,
-    publishedOrUpdatedMonthsAgo,
-    publishedOrUpdatedWeeksAgo,
-    publishedOrUpdatedDaysAgo
-  ) {
-    if (publishedOrUpdatedYearsAgo >= 1) {
-      return publishedOrUpdatedYearsAgo === 1
-        ? `${createdOrUpdated} (1 Year Ago)`
-        : publishedOrUpdatedYearsAgo > 1
-        ? `${createdOrUpdated} (${publishedOrUpdatedYearsAgo} Years Ago)`
-        : false;
-    } else if (publishedOrUpdatedMonthsAgo >= 1) {
-      return publishedOrUpdatedMonthsAgo === 1
-        ? `${createdOrUpdated} (1 Month Ago)`
-        : publishedOrUpdatedMonthsAgo > 1
-        ? `${createdOrUpdated} (${publishedOrUpdatedMonthsAgo} Months Ago)`
-        : false;
-    } else if (publishedOrUpdatedWeeksAgo >= 1) {
-      return publishedOrUpdatedWeeksAgo === 1
-        ? `${createdOrUpdated} (1 Week Ago)`
-        : publishedOrUpdatedWeeksAgo > 1
-        ? `${createdOrUpdated} (${publishedOrUpdatedWeeksAgo} Weeks Ago)`
-        : false;
-    } else if (publishedOrUpdatedDaysAgo >= 1) {
-      return publishedOrUpdatedDaysAgo === 1
-        ? `TODAY`
-        : publishedOrUpdatedDaysAgo > 1
-        ? `${createdOrUpdated} (${publishedOrUpdatedDaysAgo} Days Ago)`
-        : "else";
-    } else {
-      return "else";
-    }
-  }
-
-  created.innerHTML = formatTimeAgo(
-    gameData.created,
-    gameData.datestodays.publishedYearsAgo,
-    gameData.datestodays.publishedMonthsAgo,
-    gameData.datestodays.publishedWeeksAgo,
-    gameData.datestodays.publishedDaysAgo
-  );
-  updated.innerHTML = formatTimeAgo(
-    gameData.updated,
-    gameData.datestodays.updatedYearsAgo,
-    gameData.datestodays.updatedMonthsAgo,
-    gameData.datestodays.updatedWeeksAgo,
-    gameData.datestodays.updatedDaysAgo
-  );
-
-  icon.setAttribute("href", gameData.icon.url);
-  navigation_title.textContent = `${gameData.name} By ${gameData.developer_name}`;
-
-  developer_name.textContent = gameData.developer_name;
-  game_genre.textContent = gameData.genre.toUpperCase();
-  game_summary.textContent = gameData.summary;
-  game_art.textContent = gameData.artstyle.toUpperCase();
-  game_age.textContent = gameData.agerating.toUpperCase();
-  game_size.textContent = `${gameData.filesize} MB`;
-
-  developer_name.setAttribute("href", `user?id=${gameData.developer_id}`);
-  game_genre.setAttribute("href", `category?n=${gameData.genre.toUpperCase()}`);
-
-  let features = [
-    {
-      ["Name"]: "Singleplayer",
-      ["Enabled"]: gameData.features.Singleplayer,
-    },
-    {
-      ["Name"]: "Multiplayer",
-      ["Enabled"]: gameData.features.Multiplayer,
-    },
-    {
-      ["Name"]: "Co-op",
-      ["Enabled"]: gameData.features.Coop,
-    },
-    {
-      ["Name"]: "Achievements",
-      ["Enabled"]: gameData.features.Achievements,
-    },
-    {
-      ["Name"]: "Controller Support",
-      ["Enabled"]: gameData.features.ControllerSupport,
-    },
-    {
-      ["Name"]: "Saves",
-      ["Enabled"]: gameData.features.Saves,
-    },
-  ];
-
-  let platforms = [
-    {
-      ["Name"]: "Windows",
-      ["Enabled"]: gameData.platforms.windows,
-    },
-    {
-      ["Name"]: "Mac",
-      ["Enabled"]: gameData.platforms.mac,
-    },
-    {
-      ["Name"]: "Linux",
-      ["Enabled"]: gameData.platforms.linux,
-    },
-    {
-      ["Name"]: "Android",
-      ["Enabled"]: gameData.platforms.android,
-    },
-    {
-      ["Name"]: "IOS",
-      ["Enabled"]: gameData.platforms.ios,
-    },
-    {
-      ["Name"]: "XBOX",
-      ["Enabled"]: gameData.platforms.xbox,
-    },
-    {
-      ["Name"]: "PlayStation",
-      ["Enabled"]: gameData.platforms.playstation,
-    },
-    {
-      ["Name"]: "Oculus",
-      ["Enabled"]: gameData.platforms.oculus,
-    },
-  ];
-
-  let page_outlines = [
-    {
-      Enabled: gameData.page.game_details_outline,
-      Element: game_stats,
-      Class: "outline-input",
-    },
-    {
-      Enabled: gameData.page.game_details_shadow,
-      Element: game_stats,
-      Class: "shadow-input",
-    },
-    {
-      Enabled: gameData.page.description_outline,
-      Element: game_desc_background,
-      Class: "outline-input",
-    },
-    {
-      Enabled: gameData.page.description_shadow,
-      Element: game_desc_background,
-      Class: "shadow-input",
-    },
-  ];
-
-  let page_alphas = [
-    {
-      Amount: gameData.page.bg2_alpha,
-      Element: game_column,
-    },
-    {
-      Amount: gameData.page.description_bg_alpha,
-      Element: game_desc_background,
-    },
-    {
-      Amount: gameData.page.game_details_bg_alpha,
-      Element: game_stats,
-    },
-  ];
-
-  page_outlines.forEach(function (outline) {
-    if (!outline.Enabled) {
-      outline.Element.classList.remove(outline.Class);
-    }
-  });
-
-  page_alphas.forEach(function (alpha) {
-    updateBackgroundColor(alpha.Amount, alpha.Element);
-  });
-
-  features.forEach(function (feature) {
-    if (feature.Enabled) {
-      const feature_element = document.createElement("div");
-      feature_element.setAttribute("class", "game-feature");
-      feature_element.innerHTML = feature.Name;
-
-      game_features.appendChild(feature_element);
-    }
-  });
-
-  platforms.forEach(function (platform) {
-    if (platform.Enabled) {
-      const platform_element = document.createElement("div");
-      platform_element.setAttribute("class", "game-feature");
-      platform_element.innerHTML = platform.Name;
-
-      game_platforms.appendChild(platform_element);
-    }
-  });
-
-  if (!gameData.page.default_colors) {
-    const elements = document.getElementsByClassName("game-stat");
-
-    document.body.style.backgroundColor = gameData.page.colors.bg_color;
-    game_column.style.backgroundColor = gameData.page.colors.bg2_color;
-    game_title_column.style.color = gameData.page.colors.title_color;
-    game_desc.style.color = gameData.page.colors.desc_color;
-    download_button.style.backgroundColor = gameData.page.colors.button_color;
-    download_button.style.color = gameData.page.colors.button_text_color;
-    game_stats.style.backgroundColor = gameData.page.colors.stats_bg_color;
-
-    for (let i = 0; i < elements.length; i++) {
-      elements[i].style.color = gameData.page.colors.stats_text_color;
-    }
-
-    if (gameData.page.font_family != undefined) {
-      game_column.style.fontFamily = gameData.page.font_family;
-    }
-  }
-
-  download_button.addEventListener("click", function () {
-    window.location.assign(`download?g=${gameData.download_key}`);
-  });
-
-  if (user != null && user.name == gameData.developer_name) {
-    const game_public = document.getElementById("public");
-    const single_player = document.getElementById("single-player");
-    const multi_player = document.getElementById("multi-player");
-    const co_op = document.getElementById("co-op");
-    const achievements = document.getElementById("achievements");
-    const controller_support = document.getElementById("controller-support");
-    const saves = document.getElementById("saves");
-    const vr_support = document.getElementById("vr-support");
-
-    const windows = document.getElementById("windows");
-    const mac = document.getElementById("mac");
-    const linux = document.getElementById("linux");
-    const android = document.getElementById("android");
-    const ios = document.getElementById("ios");
-    const xbox = document.getElementById("xbox");
-    const playstation = document.getElementById("playstation");
-    const oculus = document.getElementById("oculus");
-
-    const game_genre_input = document.getElementById("genre-input");
-    const game_currency_input = document.getElementById("currency-sort");
-    const game_age_input = document.getElementById("age-sort");
-
-    const bg_color_input = document.getElementById("bg-color");
-    const bg2_color_input = document.getElementById("bg2-color");
-    const title_color_input = document.getElementById("title-color");
-    const desc_color_input = document.getElementById("description-color");
-    const desc_bg_color_input = document.getElementById("description-bg-color");
-    const details_color_input = document.getElementById("game-details-color");
-    const details_bg_color_input = document.getElementById(
-      "game-details-bg-color"
-    );
-    const button_bg_color_input = document.getElementById("button-bg-color");
-    const button_text_color_input =
-      document.getElementById("button-text-color");
-    const bg2_alpha_input = document.getElementById("bg2-alpha");
-    const description_bg_alpha_input = document.getElementById(
-      "description-bg-alpha"
-    );
-    const details_bg_alpha_input = document.getElementById(
-      "game-details-bg-alpha"
-    );
-    const details_outline_checkbox = document.getElementById(
-      "game-details-outline-checkbox"
-    );
-    const details_shadow_checkbox = document.getElementById(
-      "game-details-shadow-checkbox"
-    );
-    const description_outline_checkbox = document.getElementById(
-      "description-outline-checkbox"
-    );
-    const description_shadow_checkbox = document.getElementById(
-      "description-shadow-checkbox"
-    );
-
-    game_genre_input.textContent = gameData.genre;
-    game_age_input.selectedIndex =
-      game_age_input.options[game_age_input.selectedIndex].value;
-    game_currency_input.selectedIndex =
-      game_currency_input.options[game_currency_input.selectedIndex].value;
-
-    game_genre_input.addEventListener("input", function () {
-      const genreSelect = document.getElementById("genre-input");
-      genreSelect.value = genreSelect.value.toUpperCase();
-    });
-
-    let ispublic = {
-      Enabled: gameData.active ? "true" : "false",
-      Element: game_public,
-    };
-
-    let game_features = [
-      {
-        Name: "Singleplayer",
-        Enabled: gameData.features.Singleplayer,
-        Element: single_player,
-      },
-      {
-        Name: "Multiplayer",
-        Enabled: gameData.features.Multiplayer,
-        Element: multi_player,
-      },
-      {
-        Name: "Co-op",
-        Enabled: gameData.features.Coop,
-        Element: co_op,
-      },
-      {
-        Name: "Achievements",
-        Enabled: gameData.features.Achievements,
-        Element: achievements,
-      },
-      {
-        Name: "Controller Support",
-        Enabled: gameData.features.ControllerSupport,
-        Element: controller_support,
-      },
-      {
-        Name: "Saves",
-        Enabled: gameData.features.Saves,
-        Element: saves,
-      },
-      {
-        Name: "VR Support",
-        Enabled: gameData.features.VRSupport,
-        Element: vr_support,
-      },
-    ];
-
-    let game_platforms = [
-      {
-        Name: "Windows",
-        Enabled: gameData.platforms.windows,
-        Element: windows,
-      },
-      {
-        Name: "Mac",
-        Enabled: gameData.platforms.mac,
-        Element: mac,
-      },
-      {
-        Name: "Linux",
-        Enabled: gameData.platforms.linux,
-        Element: linux,
-      },
-      {
-        Name: "Android",
-        Enabled: gameData.platforms.android,
-        Element: android,
-      },
-      {
-        Name: "IOS",
-        Enabled: gameData.platforms.ios,
-        Element: ios,
-      },
-      {
-        Name: "XBOX",
-        Enabled: gameData.platforms.xbox,
-        Element: xbox,
-      },
-      {
-        Name: "PlayStation",
-        Enabled: gameData.platforms.playstation,
-        Element: playstation,
-      },
-      {
-        Name: "Oculus",
-        Enabled: gameData.platforms.oculus,
-        Element: oculus,
-      },
-    ];
-
-    let page_details_checkboxes = [
-      {
-        Name: "game_details_outline",
-        Enabled: gameData.page.game_details_outline,
-        Element: details_outline_checkbox,
-        Element_Changing: game_stats,
-        Class: "outline-input",
-      },
-      {
-        Name: "game_details_shadow",
-        Enabled: gameData.page.game_details_shadow,
-        Element: details_shadow_checkbox,
-        Element_Changing: game_stats,
-        Class: "shadow-input",
-      },
-      {
-        Name: "description_outline",
-        Enabled: gameData.page.description_outline,
-        Element: description_outline_checkbox,
-        Element_Changing: game_desc_background,
-        Class: "outline-input",
-      },
-      {
-        Name: "description_shadow",
-        Enabled: gameData.page.description_shadow,
-        Element: description_shadow_checkbox,
-        Element_Changing: game_desc_background,
-        Class: "shadow-input",
-      },
-    ];
-
-    let page_details_alphas = [
-      {
-        Name: "bg2_alpha",
-        Amount: gameData.page.bg2_alpha,
-        Element: bg2_alpha_input,
-        Element_Changing: game_column,
-      },
-      {
-        Name: "description_bg_alpha",
-        Amount: gameData.page.description_bg_alpha,
-        Element: description_bg_alpha_input,
-        Element_Changing: game_desc_background,
-      },
-      {
-        Name: "game_details_bg_alpha",
-        Amount: gameData.page.game_details_bg_alpha,
-        Element: details_bg_alpha_input,
-        Element_Changing: game_stats,
-      },
-    ];
-
-    game_title.contentEditable = true;
-    game_desc.contentEditable = true;
-    game_summary.contentEditable = true;
-
-    ispublic.Element.checked = ispublic.Enabled;
-    ispublic.Element.addEventListener("change", function () {
-      ispublic.Enabled = ispublic.Element.checked;
-    });
-
-    game_features.forEach(function (feature) {
-      feature.Element.checked = feature.Enabled;
-      feature.Element.addEventListener("change", function () {
-        feature.Enabled = feature.Element.checked;
-      });
-    });
-
-    game_platforms.forEach(function (platform) {
-      platform.Element.checked = platform.Enabled;
-      platform.Element.addEventListener("change", function () {
-        platform.Enabled = platform.Element.checked;
-      });
-    });
-
-    const commitChangesButton = document.createElement("button");
-    commitChangesButton.className = "game-download-button";
-    commitChangesButton.innerHTML = "Commit Changes";
-
-    game_title.addEventListener("input", function () {
-      const text = this.textContent.sanitize();
-
-      if (text.length > 120) {
-        this.innerHTML = text.substr(0, 120);
-      }
-    });
-
-    game_summary.addEventListener("input", function () {
-      const text = this.textContent.sanitize();
-
-      if (text.length > 120) {
-        this.innerHTML = text.substr(0, 120);
-      }
-    });
-
-    game_desc.addEventListener("input", function () {
-      const text = this.textContent.sanitize();
-
-      if (text.length > 4000) {
-        this.innerHTML = text.substr(0, 4000);
-      }
-    });
-
-    bg_color_input.value = getComputedStyle(document.body)
-      .getPropertyValue("background-color")
-      .toString()
-      .convertToHex();
-    bg_color_input.addEventListener("input", function () {
-      document.body.style.setProperty("background-color", this.value);
-    });
-
-    bg2_color_input.value = getComputedStyle(game_column)
-      .getPropertyValue("background-color")
-      .toString()
-      .convertToHex();
-    bg2_color_input.addEventListener("input", function () {
-      game_column.style.setProperty("background-color", this.value);
-    });
-
-    title_color_input.value = getComputedStyle(game_title_column)
-      .getPropertyValue("color")
-      .toString()
-      .convertToHex();
-    title_color_input.addEventListener("input", function () {
-      game_title_column.style.setProperty("color", this.value);
-    });
-
-    desc_color_input.value = getComputedStyle(game_desc)
-      .getPropertyValue("color")
-      .toString()
-      .convertToHex();
-    desc_color_input.addEventListener("input", function () {
-      game_desc.style.setProperty("color", this.value);
-    });
-
-    desc_bg_color_input.value = getComputedStyle(game_desc_background)
-      .getPropertyValue("background-color")
-      .toString()
-      .convertToHex();
-    desc_bg_color_input.addEventListener("input", function () {
-      game_desc_background.style.setProperty("background-color", this.value);
-    });
-
-    button_bg_color_input.value = getComputedStyle(download_button)
-      .getPropertyValue("background-color")
-      .toString()
-      .convertToHex();
-    button_bg_color_input.addEventListener("input", function () {
-      download_button.style.setProperty("background-color", this.value);
-    });
-
-    button_text_color_input.value = getComputedStyle(download_button)
-      .getPropertyValue("color")
-      .toString()
-      .convertToHex();
-    button_text_color_input.addEventListener("input", function () {
-      download_button.style.setProperty("color", this.value);
-    });
-
-    details_color_input.value = getComputedStyle(game_stats)
-      .getPropertyValue("color")
-      .toString()
-      .convertToHex();
-    details_color_input.addEventListener("input", function () {
-      game_stats.style.setProperty("color", this.value);
-    });
-
-    details_bg_color_input.value = getComputedStyle(game_stats)
-      .getPropertyValue("background-color")
-      .toString()
-      .convertToHex();
-    details_bg_color_input.addEventListener("input", function () {
-      game_stats.style.setProperty("background-color", this.value);
-    });
-
-    page_details_alphas.forEach(function (page_detail) {
-      page_detail.Element.value = page_detail.Amount;
-      page_detail.Element.addEventListener("input", function () {
-        page_detail.Amount = page_detail.Element.value;
-        updateBackgroundColor(
-          page_detail.Element,
-          page_detail.Element_Changing
-        );
-      });
-    });
-
-    page_details_checkboxes.forEach(function (page_detail) {
-      page_detail.Element.checked = page_detail.Enabled;
-      page_detail.Element.addEventListener("change", function () {
-        page_detail.Enabled = this.checked;
-
-        if (this.checked) {
-          page_detail.Element_Changing.classList.add(page_detail.Class);
-        } else {
-          page_detail.Element_Changing.classList.remove(page_detail.Class);
-        }
-      });
-    });
-
-    let isLoading = false;
-    commitChangesButton.addEventListener("click", async function () {
-      if (!isLoading) {
-        isLoading = true;
-
-        const myHeaders = new Headers();
-        myHeaders.append("Content-Type", "application/json");
-
-        const game_stat_elemts = document.getElementsByClassName("game-stat");
-
-        const update_game_options = {
-          method: "POST",
-          headers: myHeaders,
-          redirect: "follow",
-          body: JSON.stringify({
-            name: game_title.textContent,
-            description: game_desc.innerHTML,
-            summary: game_summary.textContent,
-            active: ispublic.Enabled ? "true" : "false",
-            platforms: {
-              windows: game_platforms[0].Enabled ? "true" : "false",
-              mac: game_platforms[1].Enabled ? "true" : "false",
-              linux: game_platforms[2].Enabled ? "true" : "false",
-              android: game_platforms[3].Enabled ? "true" : "false",
-              ios: game_platforms[4].Enabled ? "true" : "false",
-              xbox: game_platforms[5].Enabled ? "true" : "false",
-              playstation: game_platforms[6].Enabled ? "true" : "false",
-              oculus: game_platforms[7].Enabled ? "true" : "false",
-            },
-            features: {
-              Singleplayer: game_features[0].Enabled ? "true" : "false",
-              Multiplayer: game_features[1].Enabled ? "true" : "false",
-              Coop: game_features[2].Enabled ? "true" : "false",
-              Achievements: game_features[3].Enabled ? "true" : "false",
-              ControllerSupport: game_features[4].Enabled ? "true" : "false",
-              Saves: game_features[5].Enabled ? "true" : "false",
-              VRSupport: game_features[6].Enabled ? "true" : "false",
-            },
-            page: {
-              game_details_outline: page_details_checkboxes[0].Enabled
-                ? "true"
-                : "false",
-              game_details_shadow: page_details_checkboxes[1].Enabled
-                ? "true"
-                : "false",
-              description_outline: page_details_checkboxes[2].Enabled
-                ? "true"
-                : "false",
-              description_shadow: page_details_checkboxes[3].Enabled
-                ? "true"
-                : "false",
-              bg2_alpha: page_details_alphas[0].Amount,
-              description_bg_alpha: page_details_alphas[1].Amount,
-              game_details_bg_alpha: page_details_alphas[2].Amount,
-              font_family:
-                getComputedStyle(game_column).getPropertyValue("font-family"),
-              defaultColors: false,
-              colors: {
-                bg_color: getComputedStyle(document.body).getPropertyValue(
-                  "background-color"
-                ),
-                bg2_color:
-                  getComputedStyle(game_column).getPropertyValue(
-                    "background-color"
-                  ),
-                title_color:
-                  getComputedStyle(game_title_column).getPropertyValue("color"),
-                desc_color:
-                  getComputedStyle(game_desc).getPropertyValue("color"),
-                desc_bg_color:
-                  getComputedStyle(game_desc_background).getPropertyValue(
-                    "background-color"
-                  ),
-                button_color:
-                  getComputedStyle(download_button).getPropertyValue(
-                    "background-color"
-                  ),
-                button_text_color:
-                  getComputedStyle(download_button).getPropertyValue("color"),
-                stats_bg_color:
-                  getComputedStyle(game_stats).getPropertyValue(
-                    "background-color"
-                  ),
-                stats_text_color: getComputedStyle(
-                  game_stat_elemts[0]
-                ).getPropertyValue("color"),
-              },
-            },
-          }),
-        };
-
-        commitChangesButton.innerHTML = "Uploading..";
-        await changeProduct(
-          update_game_options,
-          realGameId,
-          commitChangesButton
-        );
-        isLoading = false;
-      }
-    });
-
-    document.getElementById("buttons").appendChild(commitChangesButton);
-  } else {
-    document.getElementById("game-editing").remove();
-  }
-};
-
-if (gameIdParam != null) {
-  gameHandler(gameIdParam);
-} else {
-  console.warn("There is no game id.");
-  window.location.assign("404");
-}
+const update_game_url = "https://x8ki-letl-twmt.n7.xano.io/api:V36A7Ayv/games/"; // + game id
+const get_game_url = "https://x8ki-letl-twmt.n7.xano.io/api:V36A7Ayv/games/"; // + game id
+const get_price_url = "https://x8ki-letl-twmt.n7.xano.io/api:tFdG2Vz-/prices/"; // + price id
+
+import { getUser } from "./exportuser.js";
+
+const urlParams = new URLSearchParams(window.location.search);
+const gameIdParam = urlParams.get("g");
+
+String.prototype.convertToHex = function () {
+  if (/^#[0-9a-fA-F]{6}$/.test(this)) {
+    return this;
+  }
+
+  const rgbValues = this.match(/\d+/g).map(Number);
+
+  const r = rgbValues[0];
+  const g = rgbValues[1];
+  const b = rgbValues[2];
+
+  const hexR = r.toString(16).padStart(2, "0");
+  const hexG = g.toString(16).padStart(2, "0");
+  const hexB = b.toString(16).padStart(2, "0");
+
+  return `#${hexR}${hexG}${hexB}`;
+};
+
+String.prototype.sanitize = function () {
+  return string.replace(/<|>/g, "");
+};
+
+function updateBackgroundColor(alphaInput, styleElement) {
+  const alphaValue = alphaInput.value / 100;
+
+  const rgbValues =
+    getComputedStyle(styleElement).getPropertyValue("background-color");
+  const match = rgbValues.match(/\d+/g).map(Number);
+  const r = match[0];
+  const g = match[1];
+  const b = match[2];
+
+  const newBackgroundColor = `rgba(${r}, ${g}, ${b}, ${alphaValue})`;
+  styleElement.style.setProperty("background-color", newBackgroundColor);
+}
+
+async function retrieveGameData(gameId) {
+  const myHeaders = new Headers();
+  myHeaders.append("Content-Type", "application/json");
+
+  const options = {
+    method: "GET",
+    headers: myHeaders,
+    redirect: "follow",
+  };
+
+  async function getGameData() {
+    try {
+      const response = await fetch(get_game_url + gameId, options);
+      const result = await response.text();
+      const result_parse = JSON.parse(result);
+
+      return result_parse;
+    } catch (error) {
+      window.location.assign("404");
+    }
+  }
+
+  const rawGameData = await getGameData();
+
+  const createdDate = new Date(rawGameData.created_at);
+  const updatedDate = new Date(rawGameData.updated_at);
+
+  const currentDate = new Date();
+
+  const createdFormattedDate = createdDate.toLocaleDateString("en-US", {
+    year: "2-digit",
+    month: "2-digit",
+    day: "2-digit",
+  });
+
+  const updatedFormattedDate = updatedDate.toLocaleDateString("en-US", {
+    year: "2-digit",
+    month: "2-digit",
+    day: "2-digit",
+  });
+
+  const publishedDifference = Math.abs(
+    currentDate.getTime() - createdDate.getTime()
+  );
+
+  const updatedDifference = Math.abs(
+    currentDate.getTime() - updatedDate.getTime()
+  );
+
+  const publishedDaysAgo = Math.ceil(publishedDifference / (1000 * 3600 * 24));
+  const publishedWeeksAgo = Math.floor(publishedDaysAgo / 7);
+  const publishedMonthsAgo = Math.floor(publishedDaysAgo / 31);
+  const publishedYearsAgo = Math.floor(publishedDaysAgo / 365);
+
+  const updatedDaysAgo = Math.ceil(updatedDifference / (1000 * 3600 * 24));
+  const updatedWeeksAgo = Math.floor(updatedDaysAgo / 7);
+  const updatedMonthsAgo = Math.floor(publishedDaysAgo / 31);
+  const updatedYearsAgo = Math.floor(updatedDaysAgo / 365);
+
+  const datestodays = {
+    publishedDaysAgo: publishedDaysAgo,
+    publishedWeeksAgo: publishedWeeksAgo,
+    publishedMonthsAgo: publishedMonthsAgo,
+    publishedYearsAgo: publishedYearsAgo,
+    updatedDaysAgo: updatedDaysAgo,
+    updatedWeeksAgo: updatedWeeksAgo,
+    updatedMonthsAgo: updatedMonthsAgo,
+    updatedYearsAgo: updatedYearsAgo,
+  };
+
+  let priceData = {
+    currency: "USD",
+    amount: "0",
+  };
+
+  if (!rawGameData.free) {
+    async function getPriceData() {
+      try {
+        const response = await fetch(
+          get_price_url + rawGameData.product_id,
+          options
+        );
+        const result = await response.text();
+        const result_parse = JSON.parse(result);
+
+        return result_parse;
+      } catch (error) {
+        window.location.assign("404");
+      }
+    }
+
+    const response = await getPriceData();
+
+    if (response.currency) {
+      priceData = {
+        currency: response.currency.toUpperCase(),
+        amount: parseFloat(response.unit_amount / 100),
+      };
+    }
+  }
+
+  const gameData = {
+    id: rawGameData.id,
+    name: rawGameData.name,
+    active: rawGameData.active,
+    description: rawGameData.description,
+    developer_name: rawGameData.developer_name,
+    developer_id: rawGameData.developer_id,
+    genre: rawGameData.genre,
+    summary: rawGameData.summary,
+    artstyle: rawGameData.artstyle,
+    filesize: rawGameData.size,
+    agerating: rawGameData.age_rating,
+    icon: rawGameData.icon,
+    created: createdFormattedDate,
+    updated: updatedFormattedDate,
+    datestodays: datestodays,
+    features: rawGameData.features,
+    platforms: rawGameData.platforms,
+    price: priceData,
+    download_key: rawGameData.product_id,
+    page: rawGameData.page,
+  };
+
+  return gameData;
+}
+
+async function changeProduct(data, gameId, commitChangesButton) {
+  try {
+    const response = await fetch(update_game_url + gameId, data);
+
+    if (response.ok) {
+      commitChangesButton.innerHTML = "Success";
+    } else {
+      console.error(`Error trying to update game: ${response.status}`);
+      commitChangesButton.innerHTML = "An error occured";
+    }
+  } catch (error) {
+    console.error(`Error trying to update game: ${error}`);
+    commitChangesButton.innerHTML = "An error occured";
+  }
+}
+
+const gameHandler = async (gameId) => {
+  const user = await getUser();
+  const gameData = await retrieveGameData(gameId);
+
+  const realGameId = gameData.id;
+
+  const game_title = document.getElementById("game-title");
+  const game_desc = document.getElementById("description");
+  const created = document.getElementById("created");
+  const updated = document.getElementById("updated");
+
+  const navigation_title = document.getElementById("navigation-title");
+  const icon = document.getElementById("icon");
+
+  const developer_name = document.getElementById("game-developer-name");
+  const download_button = document.getElementById("download-button");
+  const game_genre = document.getElementById("game-genre");
+  const game_summary = document.getElementById("game-summary");
+  const game_art = document.getElementById("game-art");
+  const game_age = document.getElementById("game-age");
+  const game_size = document.getElementById("game-size");
+  const game_price = document.getElementById("game-price");
+  const game_features = document.getElementById("features");
+  const game_platforms = document.getElementById("platforms");
+
+  const game_column = document.getElementById("game-column");
+  const game_title_column = document.getElementById("game-title-column");
+  const game_stats = document.getElementById("game-stats");
+  const game_desc_background = document.getElementById("game-description");
+
+  game_title.textContent = gameData.name;
+  game_desc.innerHTML = gameData.description;
+  game_price.textContent = `${gameData.price.amount} ${gameData.price.currency}`;
+
+  function formatTimeAgo(
+    createdOrUpdated,
+    publishedOrUpdatedYearsAgo,
+    publishedOrUpdatedMonthsAgo,
+    publishedOrUpdatedWeeksAgo,
+    publishedOrUpdatedDaysAgo
+  ) {
+    if (publishedOrUpdatedYearsAgo >= 1) {
+      return publishedOrUpdatedYearsAgo === 1
+        ? `${createdOrUpdated} (1 Year Ago)`
+        : publishedOrUpdatedYearsAgo > 1
+        ? `${createdOrUpdated} (${publishedOrUpdatedYearsAgo} Years Ago)`
+        : false;
+    } else if (publishedOrUpdatedMonthsAgo >= 1) {
+      return publishedOrUpdatedMonthsAgo === 1
+        ? `${createdOrUpdated} (1 Month Ago)`
+        : publishedOrUpdatedMonthsAgo > 1
+        ? `${createdOrUpdated} (${publishedOrUpdatedMonthsAgo} Months Ago)`
+        : false;
+    } else if (publishedOrUpdatedWeeksAgo >= 1) {
+      return publishedOrUpdatedWeeksAgo === 1
+        ? `${createdOrUpdated} (1 Week Ago)`
+        : publishedOrUpdatedWeeksAgo > 1
+        ? `${createdOrUpdated} (${publishedOrUpdatedWeeksAgo} Weeks Ago)`
+        : false;
+    } else if (publishedOrUpdatedDaysAgo >= 1) {
+      return publishedOrUpdatedDaysAgo === 1
+        ? `TODAY`
+        : publishedOrUpdatedDaysAgo > 1
+        ? `${createdOrUpdated} (${publishedOrUpdatedDaysAgo} Days Ago)`
+        : "else";
+    } else {
+      return "else";
+    }
+  }
+
+  created.innerHTML = formatTimeAgo(
+    gameData.created,
+    gameData.datestodays.publishedYearsAgo,
+    gameData.datestodays.publishedMonthsAgo,
+    gameData.datestodays.publishedWeeksAgo,
+    gameData.datestodays.publishedDaysAgo
+  );
+  updated.innerHTML = formatTimeAgo(
+    gameData.updated,
+    gameData.datestodays.updatedYearsAgo,
+    gameData.datestodays.updatedMonthsAgo,
+    gameData.datestodays.updatedWeeksAgo,
+    gameData.datestodays.updatedDaysAgo
+  );
+
+  icon.setAttribute("href", gameData.icon.url);
+  navigation_title.textContent = `${gameData.name} By ${gameData.developer_name}`;
+
+  developer_name.textContent = gameData.developer_name;
+  game_genre.textContent = gameData.genre.toUpperCase();
+  game_summary.textContent = gameData.summary;
+  game_art.textContent = gameData.artstyle.toUpperCase();
+  game_age.textContent = gameData.agerating.toUpperCase();
+  game_size.textContent = `${gameData.filesize} MB`;
+
+  developer_name.setAttribute("href", `user?id=${gameData.developer_id}`);
+  game_genre.setAttribute("href", `category?n=${gameData.genre.toUpperCase()}`);
+
+  let features = [
+    {
+      ["Name"]: "Singleplayer",
+      ["Enabled"]: gameData.features.Singleplayer,
+    },
+    {
+      ["Name"]: "Multiplayer",
+      ["Enabled"]: gameData.features.Multiplayer,
+    },
+    {
+      ["Name"]: "Co-op",
+      ["Enabled"]: gameData.features.Coop,
+    },
+    {
+      ["Name"]: "Achievements",
+      ["Enabled"]: gameData.features.Achievements,
+    },
+    {
+      ["Name"]: "Controller Support",
+      ["Enabled"]: gameData.features.ControllerSupport,
+    },
+    {
+      ["Name"]: "Saves",
+      ["Enabled"]: gameData.features.Saves,
+    },
+  ];
+
+  let platforms = [
+    {
+      ["Name"]: "Windows",
+      ["Enabled"]: gameData.platforms.windows,
+    },
+    {
+      ["Name"]: "Mac",
+      ["Enabled"]: gameData.platforms.mac,
+    },
+    {
+      ["Name"]: "Linux",
+      ["Enabled"]: gameData.platforms.linux,
+    },
+    {
+      ["Name"]: "Android",
+      ["Enabled"]: gameData.platforms.android,
+    },
+    {
+      ["Name"]: "IOS",
+      ["Enabled"]: gameData.platforms.ios,
+    },
+    {
+      ["Name"]: "XBOX",
+      ["Enabled"]: gameData.platforms.xbox,
+    },
+    {
+      ["Name"]: "PlayStation",
+      ["Enabled"]: gameData.platforms.playstation,
+    },
+    {
+      ["Name"]: "Oculus",
+      ["Enabled"]: gameData.platforms.oculus,
+    },
+  ];
+
+  let page_outlines = [
+    {
+      Enabled: gameData.page.game_details_outline,
+      Element: game_stats,
+      Class: "outline-input",
+    },
+    {
+      Enabled: gameData.page.game_details_shadow,
+      Element: game_stats,
+      Class: "shadow-input",
+    },
+    {
+      Enabled: gameData.page.description_outline,
+      Element: game_desc_background,
+      Class: "outline-input",
+    },
+    {
+      Enabled: gameData.page.description_shadow,
+      Element: game_desc_background,
+      Class: "shadow-input",
+    },
+  ];
+
+  let page_alphas = [
+    {
+      Amount: gameData.page.bg2_alpha,
+      Element: game_column,
+    },
+    {
+      Amount: gameData.page.description_bg_alpha,
+      Element: game_desc_background,
+    },
+    {
+      Amount: gameData.page.game_details_bg_alpha,
+      Element: game_stats,
+    },
+  ];
+
+  page_outlines.forEach(function (outline) {
+    if (!outline.Enabled) {
+      outline.Element.classList.remove(outline.Class);
+    }
+  });
+
+  page_alphas.forEach(function (alpha) {
+    updateBackgroundColor(alpha.Amount, alpha.Element);
+  });
+
+  features.forEach(function (feature) {
+    if (feature.Enabled) {
+      const feature_element = document.createElement("div");
+      feature_element.setAttribute("class", "game-feature");
+      feature_element.innerHTML = feature.Name;
+
+      game_features.appendChild(feature_element);
+    }
+  });
+
+  platforms.forEach(function (platform) {
+    if (platform.Enabled) {
+      const platform_element = document.createElement("div");
+      platform_element.setAttribute("class", "game-feature");
+      platform_element.innerHTML = platform.Name;
+
+      game_platforms.appendChild(platform_element);
+    }
+  });
+
+  if (!gameData.page.default_colors) {
+    const elements = document.getElementsByClassName("game-stat");
+
+    document.body.style.backgroundColor = gameData.page.colors.bg_color;
+    game_column.style.backgroundColor = gameData.page.colors.bg2_color;
+    game_title_column.style.color = gameData.page.colors.title_color;
+    game_desc.style.color = gameData.page.colors.desc_color;
+    download_button.style.backgroundColor = gameData.page.colors.button_color;
+    download_button.style.color = gameData.page.colors.button_text_color;
+    game_stats.style.backgroundColor = gameData.page.colors.stats_bg_color;
+
+    for (let i = 0; i < elements.length; i++) {
+      elements[i].style.color = gameData.page.colors.stats_text_color;
+    }
+
+    if (gameData.page.font_family != undefined) {
+      game_column.style.fontFamily = gameData.page.font_family;
+    }
+  }
+
+  download_button.addEventListener("click", function () {
+    window.location.assign(`download?g=${gameData.download_key}`);
+  });
+
+  if (user != null && user.name == gameData.developer_name) {
+    const game_public = document.getElementById("public");
+    const single_player = document.getElementById("single-player");
+    const multi_player = document.getElementById("multi-player");
+    const co_op = document.getElementById("co-op");
+    const achievements = document.getElementById("achievements");
+    const controller_support = document.getElementById("controller-support");
+    const saves = document.getElementById("saves");
+    const vr_support = document.getElementById("vr-support");
+
+    const windows = document.getElementById("windows");
+    const mac = document.getElementById("mac");
+    const linux = document.getElementById("linux");
+    const android = document.getElementById("android");
+    const ios = document.getElementById("ios");
+    const xbox = document.getElementById("xbox");
+    const playstation = document.getElementById("playstation");
+    const oculus = document.getElementById("oculus");
+
+    const game_genre_input = document.getElementById("genre-input");
+    const game_currency_input = document.getElementById("currency-sort");
+    const game_age_input = document.getElementById("age-sort");
+
+    const bg_color_input = document.getElementById("bg-color");
+    const bg2_color_input = document.getElementById("bg2-color");
+    const title_color_input = document.getElementById("title-color");
+    const desc_color_input = document.getElementById("description-color");
+    const desc_bg_color_input = document.getElementById("description-bg-color");
+    const details_color_input = document.getElementById("game-details-color");
+    const details_bg_color_input = document.getElementById(
+      "game-details-bg-color"
+    );
+    const button_bg_color_input = document.getElementById("button-bg-color");
+    const button_text_color_input =
+      document.getElementById("button-text-color");
+    const bg2_alpha_input = document.getElementById("bg2-alpha");
+    const description_bg_alpha_input = document.getElementById(
+      "description-bg-alpha"
+    );
+    const details_bg_alpha_input = document.getElementById(
+      "game-details-bg-alpha"
+    );
+    const details_outline_checkbox = document.getElementById(
+      "game-details-outline-checkbox"
+    );
+    const details_shadow_checkbox = document.getElementById(
+      "game-details-shadow-checkbox"
+    );
+    const description_outline_checkbox = document.getElementById(
+      "description-outline-checkbox"
+    );
+    const description_shadow_checkbox = document.getElementById(
+      "description-shadow-checkbox"
+    );
+
+    game_genre_input.textContent = gameData.genre;
+    game_age_input.selectedIndex =
+      game_age_input.options[game_age_input.selectedIndex].value;
+    game_currency_input.selectedIndex =
+      game_currency_input.options[game_currency_input.selectedIndex].value;
+
+    game_genre_input.addEventListener("input", function () {
+      const genreSelect = document.getElementById("genre-input");
+      genreSelect.value = genreSelect.value.toUpperCase();
+    });
+
+    let ispublic = {
+      Enabled: gameData.active ? "true" : "false",
+      Element: game_public,
+    };
+
+    let game_features = [
+      {
+        Name: "Singleplayer",
+        Enabled: gameData.features.Singleplayer,
+        Element: single_player,
+      },
+      {
+        Name: "Multiplayer",
+        Enabled: gameData.features.Multiplayer,
+        Element: multi_player,
+      },
+      {
+        Name: "Co-op",
+        Enabled: gameData.features.Coop,
+        Element: co_op,
+      },
+      {
+        Name: "Achievements",
+        Enabled: gameData.features.Achievements,
+        Element: achievements,
+      },
+      {
+        Name: "Controller Support",
+        Enabled: gameData.features.ControllerSupport,
+        Element: controller_support,
+      },
+      {
+        Name: "Saves",
+        Enabled: gameData.features.Saves,
+        Element: saves,
+      },
+      {
+        Name: "VR Support",
+        Enabled: gameData.features.VRSupport,
+        Element: vr_support,
+      },
+    ];
+
+    let game_platforms = [
+      {
+        Name: "Windows",
+        Enabled: gameData.platforms.windows,
+        Element: windows,
+      },
+      {
+        Name: "Mac",
+        Enabled: gameData.platforms.mac,
+        Element: mac,
+      },
+      {
+        Name: "Linux",
+        Enabled: gameData.platforms.linux,
+        Element: linux,
+      },
+      {
+        Name: "Android",
+        Enabled: gameData.platforms.android,
+        Element: android,
+      },
+      {
+        Name: "IOS",
+        Enabled: gameData.platforms.ios,
+        Element: ios,
+      },
+      {
+        Name: "XBOX",
+        Enabled: gameData.platforms.xbox,
+        Element: xbox,
+      },
+      {
+        Name: "PlayStation",
+        Enabled: gameData.platforms.playstation,
+        Element: playstation,
+      },
+      {
+        Name: "Oculus",
+        Enabled: gameData.platforms.oculus,
+        Element: oculus,
+      },
+    ];
+
+    let page_details_checkboxes = [
+      {
+        Name: "game_details_outline",
+        Enabled: gameData.page.game_details_outline,
+        Element: details_outline_checkbox,
+        Element_Changing: game_stats,
+        Class: "outline-input",
+      },
+      {
+        Name: "game_details_shadow",
+        Enabled: gameData.page.game_details_shadow,
+        Element: details_shadow_checkbox,
+        Element_Changing: game_stats,
+        Class: "shadow-input",
+      },
+      {
+        Name: "description_outline",
+        Enabled: gameData.page.description_outline,
+        Element: description_outline_checkbox,
+        Element_Changing: game_desc_background,
+        Class: "outline-input",
+      },
+      {
+        Name: "description_shadow",
+        Enabled: gameData.page.description_shadow,
+        Element: description_shadow_checkbox,
+        Element_Changing: game_desc_background,
+        Class: "shadow-input",
+      },
+    ];
+
+    let page_details_alphas = [
+      {
+        Name: "bg2_alpha",
+        Amount: gameData.page.bg2_alpha,
+        Element: bg2_alpha_input,
+        Element_Changing: game_column,
+      },
+      {
+        Name: "description_bg_alpha",
+        Amount: gameData.page.description_bg_alpha,
+        Element: description_bg_alpha_input,
+        Element_Changing: game_desc_background,
+      },
+      {
+        Name: "game_details_bg_alpha",
+        Amount: gameData.page.game_details_bg_alpha,
+        Element: details_bg_alpha_input,
+        Element_Changing: game_stats,
+      },
+    ];
+
+    game_title.contentEditable = true;
+    game_desc.contentEditable = true;
+    game_summary.contentEditable = true;
+
+    ispublic.Element.checked = ispublic.Enabled;
+    ispublic.Element.addEventListener("change", function () {
+      ispublic.Enabled = ispublic.Element.checked;
+    });
+
+    game_features.forEach(function (feature) {
+      feature.Element.checked = feature.Enabled;
+      feature.Element.addEventListener("change", function () {
+        feature.Enabled = feature.Element.checked;
+      });
+    });
+
+    game_platforms.forEach(function (platform) {
+      platform.Element.checked = platform.Enabled;
+      platform.Element.addEventListener("change", function () {
+        platform.Enabled = platform.Element.checked;
+      });
+    });
+
+    const commitChangesButton = document.createElement("button");
+    commitChangesButton.className = "game-download-button";
+    commitChangesButton.innerHTML = "Commit Changes";
+
+    game_title.addEventListener("input", function () {
+      const text = this.textContent.sanitize();
+
+      if (text.length > 120) {
+        this.innerHTML = text.substr(0, 120);
+      }
+    });
+
+    game_summary.addEventListener("input", function () {
+      const text = this.textContent.sanitize();
+
+      if (text.length > 120) {
+        this.innerHTML = text.substr(0, 120);
+      }
+    });
+
+    game_desc.addEventListener("input", function () {
+      const text = this.textContent.sanitize();
+
+      if (text.length > 4000) {
+        this.innerHTML = text.substr(0, 4000);
+      }
+    });
+
+    bg_color_input.value = getComputedStyle(document.body)
+      .getPropertyValue("background-color")
+      .toString()
+      .convertToHex();
+    bg_color_input.addEventListener("input", function () {
+      document.body.style.setProperty("background-color", this.value);
+    });
+
+    bg2_color_input.value = getComputedStyle(game_column)
+      .getPropertyValue("background-color")
+      .toString()
+      .convertToHex();
+    bg2_color_input.addEventListener("input", function () {
+      game_column.style.setProperty("background-color", this.value);
+    });
+
+    title_color_input.value = getComputedStyle(game_title_column)
+      .getPropertyValue("color")
+      .toString()
+      .convertToHex();
+    title_color_input.addEventListener("input", function () {
+      game_title_column.style.setProperty("color", this.value);
+    });
+
+    desc_color_input.value = getComputedStyle(game_desc)
+      .getPropertyValue("color")
+      .toString()
+      .convertToHex();
+    desc_color_input.addEventListener("input", function () {
+      game_desc.style.setProperty("color", this.value);
+    });
+
+    desc_bg_color_input.value = getComputedStyle(game_desc_background)
+      .getPropertyValue("background-color")
+      .toString()
+      .convertToHex();
+    desc_bg_color_input.addEventListener("input", function () {
+      game_desc_background.style.setProperty("background-color", this.value);
+    });
+
+    button_bg_color_input.value = getComputedStyle(download_button)
+      .getPropertyValue("background-color")
+      .toString()
+      .convertToHex();
+    button_bg_color_input.addEventListener("input", function () {
+      download_button.style.setProperty("background-color", this.value);
+    });
+
+    button_text_color_input.value = getComputedStyle(download_button)
+      .getPropertyValue("color")
+      .toString()
+      .convertToHex();
+    button_text_color_input.addEventListener("input", function () {
+      download_button.style.setProperty("color", this.value);
+    });
+
+    details_color_input.value = getComputedStyle(game_stats)
+      .getPropertyValue("color")
+      .toString()
+      .convertToHex();
+    details_color_input.addEventListener("input", function () {
+      game_stats.style.setProperty("color", this.value);
+    });
+
+    details_bg_color_input.value = getComputedStyle(game_stats)
+      .getPropertyValue("background-color")
+      .toString()
+      .convertToHex();
+    details_bg_color_input.addEventListener("input", function () {
+      game_stats.style.setProperty("background-color", this.value);
+    });
+
+    page_details_alphas.forEach(function (page_detail) {
+      page_detail.Element.value = page_detail.Amount;
+      page_detail.Element.addEventListener("input", function () {
+        page_detail.Amount = page_detail.Element.value;
+        updateBackgroundColor(
+          page_detail.Element,
+          page_detail.Element_Changing
+        );
+      });
+    });
+
+    page_details_checkboxes.forEach(function (page_detail) {
+      page_detail.Element.checked = page_detail.Enabled;
+      page_detail.Element.addEventListener("change", function () {
+        page_detail.Enabled = this.checked;
+
+        if (this.checked) {
+          page_detail.Element_Changing.classList.add(page_detail.Class);
+        } else {
+          page_detail.Element_Changing.classList.remove(page_detail.Class);
+        }
+      });
+    });
+
+    let isLoading = false;
+    commitChangesButton.addEventListener("click", async function () {
+      if (!isLoading) {
+        isLoading = true;
+
+        const myHeaders = new Headers();
+        myHeaders.append("Content-Type", "application/json");
+
+        const game_stat_elemts = document.getElementsByClassName("game-stat");
+
+        const update_game_options = {
+          method: "POST",
+          headers: myHeaders,
+          redirect: "follow",
+          body: JSON.stringify({
+            name: game_title.textContent,
+            description: game_desc.innerHTML,
+            summary: game_summary.textContent,
+            active: ispublic.Enabled ? "true" : "false",
+            platforms: {
+              windows: game_platforms[0].Enabled ? "true" : "false",
+              mac: game_platforms[1].Enabled ? "true" : "false",
+              linux: game_platforms[2].Enabled ? "true" : "false",
+              android: game_platforms[3].Enabled ? "true" : "false",
+              ios: game_platforms[4].Enabled ? "true" : "false",
+              xbox: game_platforms[5].Enabled ? "true" : "false",
+              playstation: game_platforms[6].Enabled ? "true" : "false",
+              oculus: game_platforms[7].Enabled ? "true" : "false",
+            },
+            features: {
+              Singleplayer: game_features[0].Enabled ? "true" : "false",
+              Multiplayer: game_features[1].Enabled ? "true" : "false",
+              Coop: game_features[2].Enabled ? "true" : "false",
+              Achievements: game_features[3].Enabled ? "true" : "false",
+              ControllerSupport: game_features[4].Enabled ? "true" : "false",
+              Saves: game_features[5].Enabled ? "true" : "false",
+              VRSupport: game_features[6].Enabled ? "true" : "false",
+            },
+            page: {
+              game_details_outline: page_details_checkboxes[0].Enabled
+                ? "true"
+                : "false",
+              game_details_shadow: page_details_checkboxes[1].Enabled
+                ? "true"
+                : "false",
+              description_outline: page_details_checkboxes[2].Enabled
+                ? "true"
+                : "false",
+              description_shadow: page_details_checkboxes[3].Enabled
+                ? "true"
+                : "false",
+              bg2_alpha: page_details_alphas[0].Amount,
+              description_bg_alpha: page_details_alphas[1].Amount,
+              game_details_bg_alpha: page_details_alphas[2].Amount,
+              font_family:
+                getComputedStyle(game_column).getPropertyValue("font-family"),
+              defaultColors: false,
+              colors: {
+                bg_color: getComputedStyle(document.body).getPropertyValue(
+                  "background-color"
+                ),
+                bg2_color:
+                  getComputedStyle(game_column).getPropertyValue(
+                    "background-color"
+                  ),
+                title_color:
+                  getComputedStyle(game_title_column).getPropertyValue("color"),
+                desc_color:
+                  getComputedStyle(game_desc).getPropertyValue("color"),
+                desc_bg_color:
+                  getComputedStyle(game_desc_background).getPropertyValue(
+                    "background-color"
+                  ),
+                button_color:
+                  getComputedStyle(download_button).getPropertyValue(
+                    "background-color"
+                  ),
+                button_text_color:
+                  getComputedStyle(download_button).getPropertyValue("color"),
+                stats_bg_color:
+                  getComputedStyle(game_stats).getPropertyValue(
+                    "background-color"
+                  ),
+                stats_text_color: getComputedStyle(
+                  game_stat_elemts[0]
+                ).getPropertyValue("color"),
+              },
+            },
+          }),
+        };
+
+        commitChangesButton.innerHTML = "Uploading..";
+        await changeProduct(
+          update_game_options,
+          realGameId,
+          commitChangesButton
+        );
+        isLoading = false;
+      }
+    });
+
+    document.getElementById("buttons").appendChild(commitChangesButton);
+  } else {
+    document.getElementById("game-editing").remove();
+  }
+};
+
+if (gameIdParam != null) {
+  gameHandler(gameIdParam);
+} else {
+  console.warn("There is no game id.");
+  window.location.assign("404");
+}