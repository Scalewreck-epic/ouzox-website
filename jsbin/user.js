--- conflicted
+++ resolved
@@ -1,410 +1,402 @@
-const signup_endpoint =
-  "https://x8ki-letl-twmt.n7.xano.io/api:V36A7Ayv:v1/auth/signup";
-const login_endpoint =
-  "https://x8ki-letl-twmt.n7.xano.io/api:V36A7Ayv:v1/auth/login";
-const getsingle_endpoint =
-  "https://x8ki-letl-twmt.n7.xano.io/api:V36A7Ayv/user/"; // + user session
-const getsingle_endpoint2 =
-  "https://x8ki-letl-twmt.n7.xano.io/api:V36A7Ayv/users/"; // + user id
-
-const annualExpiration = 1;
-const data = getCookie("session_id");
-
-import {
-  getCookie,
-  changeEmailData,
-  changePasswordData,
-  changeStatusData,
-} from "./exportuser.js";
-
-function calculateExpiration(past) {
-  const currentDate = new Date();
-
-  if (past == true) {
-    currentDate.setFullYear(currentDate.getFullYear() - annualExpiration);
-  } else {
-    currentDate.setFullYear(currentDate.getFullYear() + annualExpiration);
-  }
-
-  return currentDate;
-}
-
-function implementUsername() {
-  const username = document.getElementById("username");
-
-  const login_btn = document.getElementById("login-btn");
-  const signup_btn = document.getElementById("signup-btn");
-  const dashboard_btn = document.getElementById("dashboard-btn");
-  const upload_btn = document.getElementById("upload-btn");
-
-  if (data.Valid) {
-    const url = getsingle_endpoint + data.Data;
-
-    login_btn.remove();
-    signup_btn.remove();
-
-    const myHeaders = new Headers();
-    myHeaders.append("Content-Type", "application/json");
-    const requestOptions = {
-      method: "GET",
-      headers: myHeaders,
-    };
-
-    fetch(url, requestOptions)
-      .then((response) => response.text())
-      .then((result) => {
-        const result_parse = JSON.parse(result);
-
-        if (result_parse.name) {
-          username.textContent = result_parse.name;
-        } else if (result_parse.message) {
-          if ((result_parse.message = "Not Found")) {
-            clearCookieData();
-            window.location.assign("login");
-          }
-        }
-      });
-  } else {
-    dashboard_btn.remove();
-    upload_btn.remove();
-    username.textContent = "";
-  }
-}
-
-function setStats() {
-  const url = getsingle_endpoint + data.Data;
-
-  const myHeaders = new Headers();
-  myHeaders.append("Content-Type", "application/json");
-  const requestOptions = {
-    method: "GET",
-    headers: myHeaders,
-  };
-
-  fetch(url, requestOptions)
-    .then((response) => response.text())
-    .then((result) => {
-      const result_parse = JSON.parse(result);
-
-      if (result_parse.email && result_parse.created_at) {
-        const email_stat = document.getElementById("email-stat");
-        const join_time = document.getElementById("creation-stat");
-        const profile_link = document.getElementById("profile-link");
-
-        const rfcDate = new Date(result_parse.created_at).toUTCString();
-        const dateObj = new Date(Date.parse(rfcDate));
-        const formattedDate = dateObj.toLocaleDateString("en-US", {
-          year: "2-digit",
-          month: "2-digit",
-          day: "2-digit",
-        });
-
-        email_stat.textContent = "Email: " + result_parse.email;
-        join_time.textContent = "Join Date: " + formattedDate;
-        profile_link.setAttribute("href", `user?id=${result_parse.id}`);
-      }
-    })
-    .catch((error) => {
-<<<<<<< HEAD
-      console.error(`[1] Error trying to get user data: ${error}`);
-=======
-      throw new Error(`[1] Error trying to get user data: ${error}`);
->>>>>>> be471c29
-    });
-}
-
-function createCookieData(authToken) {
-  const expiration = calculateExpiration(false).toUTCString();
-  document.cookie = "session_id=" + authToken + "; expires=" + expiration + ";";
-}
-
-function clearCookieData() {
-  const expiration = calculateExpiration(true).toUTCString();
-  const cookies = document.cookie.split(";");
-
-  cookies.forEach(function (cookie) {
-    const name = cookie.split("=")[0].trim();
-    document.cookie = name + "=; expires=" + expiration + ";";
-  });
-}
-
-function isValidSignup() {
-  const username_input = document.getElementById("username_input").value;
-  const email_input = document.getElementById("email_input").value;
-  const password_input = document.getElementById("password_input").value;
-
-  const validUsername =
-    /^[a-zA-Z0-9]+$/.test(username_input) &&
-    username_input.length >= 3 &&
-    username_input.length <= 20;
-  const validEmail = /^[^\s@]+@[^\s@]+\.[^\s@]+$/.test(email_input);
-  const validPassword = password_input.length >= 8;
-
-  return validUsername && validEmail && validPassword;
-}
-
-function isValidLogin() {
-  const username_input = document.getElementById("username_login").value;
-  const password_input = document.getElementById("password_login").value;
-
-  const validUsername =
-    /^[a-zA-Z0-9]+$/.test(username_input) &&
-    username_input.length >= 3 &&
-    username_input.length <= 20;
-  const validPassword = password_input.length >= 8;
-
-  return validUsername && validPassword;
-}
-
-function createSessionData() {
-  if (!data.Valid) {
-    const username_input = document.getElementById("username_input").value;
-    const email_input = document.getElementById("email_input").value;
-    const password_input = document.getElementById("password_input").value;
-
-    const error_label = document.getElementById("error-label");
-
-    if (isValidSignup()) {
-      const username = username_input.toString();
-      const password = password_input.toString();
-      const email = email_input.toString();
-
-      const myHeaders = new Headers();
-      myHeaders.append("Content-Type", "application/json");
-      const requestOptions = {
-        method: "POST",
-        headers: myHeaders,
-        body: JSON.stringify({
-          name: username,
-          email: email,
-          password: password,
-        }),
-      };
-
-      error_label.textContent = "Creating account...";
-
-      fetch(signup_endpoint, requestOptions)
-        .then((response) => response.text())
-        .then((result) => {
-          const result_parse = JSON.parse(result);
-          if (result_parse.authToken) {
-            createCookieData(result_parse.authToken);
-            error_label.textContent = "Successfully created account!";
-            window.location.assign("index");
-          } else {
-            error_label.textContent = result_parse.message;
-          }
-        })
-        .catch((error) => {
-          console.error(`Error trying to create user profile: ${error}`);
-          error_label.textContent = "An error occured";
-        });
-    } else {
-      error_label.textContent = "Not secure enough.";
-    }
-  }
-}
-
-function getSessionData() {
-  if (!data.Valid) {
-    const username_input = document.getElementById("username_login").value;
-    const password_input = document.getElementById("password_login").value;
-
-    if (isValidLogin()) {
-      const username = username_input.toString();
-      const password = password_input.toString();
-
-      const myHeaders = new Headers();
-      myHeaders.append("Content-Type", "application/json");
-      const requestOptions = {
-        method: "POST",
-        headers: myHeaders,
-        body: JSON.stringify({
-          username: username,
-          password: password,
-        }),
-      };
-
-      const error_label = document.getElementById("error-label");
-      error_label.textContent = "Logging you in...";
-
-      fetch(login_endpoint, requestOptions)
-        .then((response) => response.text())
-        .then((result) => {
-          const result_parse = JSON.parse(result);
-
-          if (result_parse.authToken) {
-            createCookieData(result_parse.authToken);
-            error_label.textContent = "Successfully logged in!";
-            window.location.assign("index");
-          } else {
-            error_label.textContent = result_parse.message;
-          }
-        })
-        .catch((error) => {
-          console.error(`Error trying to login to user profile: ${error}`);
-          error_label.textContent = "An error occured";
-        });
-    }
-  }
-}
-
-function logout() {
-  if (data.Valid) {
-    clearCookieData();
-  }
-
-  window.location.assign("login");
-}
-
-if (data.Valid) {
-  if (
-    window.location.pathname.includes("/login") ||
-    window.location.pathname.includes("/signup")
-  ) {
-    window.location.assign("settings");
-  }
-} else {
-  if (
-    window.location.pathname.includes("/settings") ||
-    window.location.pathname.includes("/upload") ||
-    window.location.pathname.includes("/dashboard")
-  ) {
-    window.location.assign("login");
-  }
-}
-
-if (window.location.pathname.includes("/user")) {
-  const urlParams = new URLSearchParams(window.location.search);
-  const user_id = urlParams.get("id");
-
-  const myHeaders = new Headers();
-  myHeaders.append("Content-Type", "application/json");
-  const requestOptions = {
-    method: "GET",
-    headers: myHeaders,
-  };
-
-  fetch(getsingle_endpoint2 + user_id, requestOptions)
-    .then((response) => response.text())
-    .then((result) => {
-      const result_parse = JSON.parse(result);
-
-      if (result_parse.email && result_parse.created_at) {
-        const user_username = document.getElementById("user-username");
-        const user_status = document.getElementById("user-status");
-        const user_joindate = document.getElementById("join-date");
-        const web_title = document.getElementById("title");
-
-        const rfcDate = new Date(result_parse.created_at).toUTCString();
-        const dateObj = new Date(Date.parse(rfcDate));
-        const formattedDate = dateObj.toLocaleDateString("en-US", {
-          year: "2-digit",
-          month: "2-digit",
-          day: "2-digit",
-        });
-
-        user_username.textContent = result_parse.name;
-        user_status.textContent = result_parse.status;
-        user_joindate.textContent = formattedDate;
-        web_title.textContent = `Ouzox | ${result_parse.name}`;
-      } else {
-        window.location.assign("404");
-      }
-    })
-    .catch((error) => {
-<<<<<<< HEAD
-      console.error(`[2] Error trying to get user data: ${error}`);
-=======
-      throw new Error(`[2] Error trying to get user data: ${error}`);
->>>>>>> be471c29
-    });
-}
-
-if (window.location.pathname.includes("/settings")) {
-  const email_button = document.getElementById("save-email");
-  const password_button = document.getElementById("save-password");
-  const status_button = document.getElementById("save-status");
-  const logout_button = document.getElementById("logout-profile");
-
-  setStats();
-
-  email_button.addEventListener("click", function () {
-    changeEmailData();
-  });
-  password_button.addEventListener("click", function () {
-    changePasswordData();
-  });
-  status_button.addEventListener("click", function () {
-    changeStatusData();
-  });
-  logout_button.addEventListener("click", function () {
-    logout();
-  });
-} else if (window.location.pathname.includes("/login")) {
-  const login_form = document.getElementById("login-form");
-  const login_button = document.getElementById("login-button");
-  const icon = document.getElementById("show-password-icon");
-
-  icon.addEventListener("click", function () {
-    var passwordInput = document.getElementById("password_login");
-
-    if (passwordInput.type === "password") {
-      passwordInput.type = "text";
-      icon.className = "show-icon";
-    } else {
-      passwordInput.type = "password";
-      icon.className = "hide-icon";
-    }
-  });
-
-  login_button.setAttribute("disabled", true);
-  login_form.oninput = function () {
-    if (isValidLogin()) {
-      if (login_button.hasAttribute("disabled")) {
-        login_button.removeAttribute("disabled");
-      }
-    } else {
-      login_button.setAttribute("disabled", true);
-    }
-  };
-
-  login_form.onsubmit = function (event) {
-    event.preventDefault();
-    getSessionData();
-  };
-} else if (window.location.pathname.includes("/signup")) {
-  const signup_form = document.getElementById("signup-form");
-  const signup_button = document.getElementById("signup-button");
-  const icon = document.getElementById("show-password-icon");
-
-  icon.addEventListener("click", function () {
-    var passwordInput = document.getElementById("password_input");
-
-    if (passwordInput.type === "password") {
-      passwordInput.type = "text";
-      icon.className = "show-icon";
-    } else {
-      passwordInput.type = "password";
-      icon.className = "hide-icon";
-    }
-  });
-
-  signup_button.setAttribute("disabled", true);
-  signup_form.oninput = function () {
-    if (isValidSignup()) {
-      if (signup_button.hasAttribute("disabled")) {
-        signup_button.removeAttribute("disabled");
-      }
-    } else {
-      signup_button.setAttribute("disabled", true);
-    }
-  };
-
-  signup_form.onsubmit = function (event) {
-    event.preventDefault();
-    createSessionData();
-  };
-}
-
-implementUsername();
+const signup_endpoint =
+  "https://x8ki-letl-twmt.n7.xano.io/api:V36A7Ayv:v1/auth/signup";
+const login_endpoint =
+  "https://x8ki-letl-twmt.n7.xano.io/api:V36A7Ayv:v1/auth/login";
+const getsingle_endpoint =
+  "https://x8ki-letl-twmt.n7.xano.io/api:V36A7Ayv/user/"; // + user session
+const getsingle_endpoint2 =
+  "https://x8ki-letl-twmt.n7.xano.io/api:V36A7Ayv/users/"; // + user id
+
+const annualExpiration = 1;
+const data = getCookie("session_id");
+
+import {
+  getCookie,
+  changeEmailData,
+  changePasswordData,
+  changeStatusData,
+} from "./exportuser.js";
+
+function calculateExpiration(past) {
+  const currentDate = new Date();
+
+  if (past == true) {
+    currentDate.setFullYear(currentDate.getFullYear() - annualExpiration);
+  } else {
+    currentDate.setFullYear(currentDate.getFullYear() + annualExpiration);
+  }
+
+  return currentDate;
+}
+
+function implementUsername() {
+  const username = document.getElementById("username");
+
+  const login_btn = document.getElementById("login-btn");
+  const signup_btn = document.getElementById("signup-btn");
+  const dashboard_btn = document.getElementById("dashboard-btn");
+  const upload_btn = document.getElementById("upload-btn");
+
+  if (data.Valid) {
+    const url = getsingle_endpoint + data.Data;
+
+    login_btn.remove();
+    signup_btn.remove();
+
+    const myHeaders = new Headers();
+    myHeaders.append("Content-Type", "application/json");
+    const requestOptions = {
+      method: "GET",
+      headers: myHeaders,
+    };
+
+    fetch(url, requestOptions)
+      .then((response) => response.text())
+      .then((result) => {
+        const result_parse = JSON.parse(result);
+
+        if (result_parse.name) {
+          username.textContent = result_parse.name;
+        } else if (result_parse.message) {
+          if ((result_parse.message = "Not Found")) {
+            clearCookieData();
+            window.location.assign("login");
+          }
+        }
+      });
+  } else {
+    dashboard_btn.remove();
+    upload_btn.remove();
+    username.textContent = "";
+  }
+}
+
+function setStats() {
+  const url = getsingle_endpoint + data.Data;
+
+  const myHeaders = new Headers();
+  myHeaders.append("Content-Type", "application/json");
+  const requestOptions = {
+    method: "GET",
+    headers: myHeaders,
+  };
+
+  fetch(url, requestOptions)
+    .then((response) => response.text())
+    .then((result) => {
+      const result_parse = JSON.parse(result);
+
+      if (result_parse.email && result_parse.created_at) {
+        const email_stat = document.getElementById("email-stat");
+        const join_time = document.getElementById("creation-stat");
+        const profile_link = document.getElementById("profile-link");
+
+        const rfcDate = new Date(result_parse.created_at).toUTCString();
+        const dateObj = new Date(Date.parse(rfcDate));
+        const formattedDate = dateObj.toLocaleDateString("en-US", {
+          year: "2-digit",
+          month: "2-digit",
+          day: "2-digit",
+        });
+
+        email_stat.textContent = "Email: " + result_parse.email;
+        join_time.textContent = "Join Date: " + formattedDate;
+        profile_link.setAttribute("href", `user?id=${result_parse.id}`);
+      }
+    })
+    .catch((error) => {
+      throw new Error(`[1] Error trying to get user data: ${error}`);
+    });
+}
+
+function createCookieData(authToken) {
+  const expiration = calculateExpiration(false).toUTCString();
+  document.cookie = "session_id=" + authToken + "; expires=" + expiration + ";";
+}
+
+function clearCookieData() {
+  const expiration = calculateExpiration(true).toUTCString();
+  const cookies = document.cookie.split(";");
+
+  cookies.forEach(function (cookie) {
+    const name = cookie.split("=")[0].trim();
+    document.cookie = name + "=; expires=" + expiration + ";";
+  });
+}
+
+function isValidSignup() {
+  const username_input = document.getElementById("username_input").value;
+  const email_input = document.getElementById("email_input").value;
+  const password_input = document.getElementById("password_input").value;
+
+  const validUsername =
+    /^[a-zA-Z0-9]+$/.test(username_input) &&
+    username_input.length >= 3 &&
+    username_input.length <= 20;
+  const validEmail = /^[^\s@]+@[^\s@]+\.[^\s@]+$/.test(email_input);
+  const validPassword = password_input.length >= 8;
+
+  return validUsername && validEmail && validPassword;
+}
+
+function isValidLogin() {
+  const username_input = document.getElementById("username_login").value;
+  const password_input = document.getElementById("password_login").value;
+
+  const validUsername =
+    /^[a-zA-Z0-9]+$/.test(username_input) &&
+    username_input.length >= 3 &&
+    username_input.length <= 20;
+  const validPassword = password_input.length >= 8;
+
+  return validUsername && validPassword;
+}
+
+function createSessionData() {
+  if (!data.Valid) {
+    const username_input = document.getElementById("username_input").value;
+    const email_input = document.getElementById("email_input").value;
+    const password_input = document.getElementById("password_input").value;
+
+    const error_label = document.getElementById("error-label");
+
+    if (isValidSignup()) {
+      const username = username_input.toString();
+      const password = password_input.toString();
+      const email = email_input.toString();
+
+      const myHeaders = new Headers();
+      myHeaders.append("Content-Type", "application/json");
+      const requestOptions = {
+        method: "POST",
+        headers: myHeaders,
+        body: JSON.stringify({
+          name: username,
+          email: email,
+          password: password,
+        }),
+      };
+
+      error_label.textContent = "Creating account...";
+
+      fetch(signup_endpoint, requestOptions)
+        .then((response) => response.text())
+        .then((result) => {
+          const result_parse = JSON.parse(result);
+          if (result_parse.authToken) {
+            createCookieData(result_parse.authToken);
+            error_label.textContent = "Successfully created account!";
+            window.location.assign("index");
+          } else {
+            error_label.textContent = result_parse.message;
+          }
+        })
+        .catch((error) => {
+          console.error(`Error trying to create user profile: ${error}`);
+          error_label.textContent = "An error occured";
+        });
+    } else {
+      error_label.textContent = "Not secure enough.";
+    }
+  }
+}
+
+function getSessionData() {
+  if (!data.Valid) {
+    const username_input = document.getElementById("username_login").value;
+    const password_input = document.getElementById("password_login").value;
+
+    if (isValidLogin()) {
+      const username = username_input.toString();
+      const password = password_input.toString();
+
+      const myHeaders = new Headers();
+      myHeaders.append("Content-Type", "application/json");
+      const requestOptions = {
+        method: "POST",
+        headers: myHeaders,
+        body: JSON.stringify({
+          username: username,
+          password: password,
+        }),
+      };
+
+      const error_label = document.getElementById("error-label");
+      error_label.textContent = "Logging you in...";
+
+      fetch(login_endpoint, requestOptions)
+        .then((response) => response.text())
+        .then((result) => {
+          const result_parse = JSON.parse(result);
+
+          if (result_parse.authToken) {
+            createCookieData(result_parse.authToken);
+            error_label.textContent = "Successfully logged in!";
+            window.location.assign("index");
+          } else {
+            error_label.textContent = result_parse.message;
+          }
+        })
+        .catch((error) => {
+          console.error(`Error trying to login to user profile: ${error}`);
+          error_label.textContent = "An error occured";
+        });
+    }
+  }
+}
+
+function logout() {
+  if (data.Valid) {
+    clearCookieData();
+  }
+
+  window.location.assign("login");
+}
+
+if (data.Valid) {
+  if (
+    window.location.pathname.includes("/login") ||
+    window.location.pathname.includes("/signup")
+  ) {
+    window.location.assign("settings");
+  }
+} else {
+  if (
+    window.location.pathname.includes("/settings") ||
+    window.location.pathname.includes("/upload") ||
+    window.location.pathname.includes("/dashboard")
+  ) {
+    window.location.assign("login");
+  }
+}
+
+if (window.location.pathname.includes("/user")) {
+  const urlParams = new URLSearchParams(window.location.search);
+  const user_id = urlParams.get("id");
+
+  const myHeaders = new Headers();
+  myHeaders.append("Content-Type", "application/json");
+  const requestOptions = {
+    method: "GET",
+    headers: myHeaders,
+  };
+
+  fetch(getsingle_endpoint2 + user_id, requestOptions)
+    .then((response) => response.text())
+    .then((result) => {
+      const result_parse = JSON.parse(result);
+
+      if (result_parse.email && result_parse.created_at) {
+        const user_username = document.getElementById("user-username");
+        const user_status = document.getElementById("user-status");
+        const user_joindate = document.getElementById("join-date");
+        const web_title = document.getElementById("title");
+
+        const rfcDate = new Date(result_parse.created_at).toUTCString();
+        const dateObj = new Date(Date.parse(rfcDate));
+        const formattedDate = dateObj.toLocaleDateString("en-US", {
+          year: "2-digit",
+          month: "2-digit",
+          day: "2-digit",
+        });
+
+        user_username.textContent = result_parse.name;
+        user_status.textContent = result_parse.status;
+        user_joindate.textContent = formattedDate;
+        web_title.textContent = `Ouzox | ${result_parse.name}`;
+      } else {
+        window.location.assign("404");
+      }
+    })
+    .catch((error) => {
+      throw new Error(`[2] Error trying to get user data: ${error}`);
+    });
+}
+
+if (window.location.pathname.includes("/settings")) {
+  const email_button = document.getElementById("save-email");
+  const password_button = document.getElementById("save-password");
+  const status_button = document.getElementById("save-status");
+  const logout_button = document.getElementById("logout-profile");
+
+  setStats();
+
+  email_button.addEventListener("click", function () {
+    changeEmailData();
+  });
+  password_button.addEventListener("click", function () {
+    changePasswordData();
+  });
+  status_button.addEventListener("click", function () {
+    changeStatusData();
+  });
+  logout_button.addEventListener("click", function () {
+    logout();
+  });
+} else if (window.location.pathname.includes("/login")) {
+  const login_form = document.getElementById("login-form");
+  const login_button = document.getElementById("login-button");
+  const icon = document.getElementById("show-password-icon");
+
+  icon.addEventListener("click", function () {
+    var passwordInput = document.getElementById("password_login");
+
+    if (passwordInput.type === "password") {
+      passwordInput.type = "text";
+      icon.className = "show-icon";
+    } else {
+      passwordInput.type = "password";
+      icon.className = "hide-icon";
+    }
+  });
+
+  login_button.setAttribute("disabled", true);
+  login_form.oninput = function () {
+    if (isValidLogin()) {
+      if (login_button.hasAttribute("disabled")) {
+        login_button.removeAttribute("disabled");
+      }
+    } else {
+      login_button.setAttribute("disabled", true);
+    }
+  };
+
+  login_form.onsubmit = function (event) {
+    event.preventDefault();
+    getSessionData();
+  };
+} else if (window.location.pathname.includes("/signup")) {
+  const signup_form = document.getElementById("signup-form");
+  const signup_button = document.getElementById("signup-button");
+  const icon = document.getElementById("show-password-icon");
+
+  icon.addEventListener("click", function () {
+    var passwordInput = document.getElementById("password_input");
+
+    if (passwordInput.type === "password") {
+      passwordInput.type = "text";
+      icon.className = "show-icon";
+    } else {
+      passwordInput.type = "password";
+      icon.className = "hide-icon";
+    }
+  });
+
+  signup_button.setAttribute("disabled", true);
+  signup_form.oninput = function () {
+    if (isValidSignup()) {
+      if (signup_button.hasAttribute("disabled")) {
+        signup_button.removeAttribute("disabled");
+      }
+    } else {
+      signup_button.setAttribute("disabled", true);
+    }
+  };
+
+  signup_form.onsubmit = function (event) {
+    event.preventDefault();
+    createSessionData();
+  };
+}
+
+implementUsername();